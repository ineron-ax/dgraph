--- conflicted
+++ resolved
@@ -120,12 +120,8 @@
 		log.Fatalf("Error while running query: %v\n", err)
 	}
 	fmt.Printf("Response JSON: %q\n", resp.Json)
-<<<<<<< HEAD
 	x.AssertTruef(bytes.Equal(resp.Json, []byte("{\"me\":[]}")), "%s", resp.Json)
-=======
-	x.AssertTruef(bytes.Equal(resp.Json, []byte("{\"data\": {\"me\":[]}}")), "%s", resp.Json)
-	x.Check(txn.Commit(ctx))
->>>>>>> f0b0939f
+	x.Check(txn.Commit(ctx))
 }
 
 // readTs > commitTs
